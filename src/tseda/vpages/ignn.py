"""Genealogical Nearest Neighbors (GNN) analysis.

Draw GNN plots for individuals and haplotypes. The GNN plot shows the
GNN proportions in each sample set for each individual or haplotype.
The GNN proportions are calculated using the genealogical nearest
neighbors method.

Individuals are grouped and colored by sample set. The groupings and
colors can be modified in the sample set editor. Hovering over the bars
in the plot shows the GNN proportions of each sample set for a given
sample.

TODO:

- linked brushing between the map and the GNN plot
"""

import holoviews as hv
import hvplot.pandas  # noqa
import pandas as pd
import panel as pn
import param
from bokeh.models import (
    ColumnDataSource,
    FactorRange,
    HoverTool,
)
from bokeh.plotting import figure

from tseda import config

from .core import View, make_windows
from .map import GeoMap

hv.extension("bokeh")
pn.extension(sizing_mode="stretch_both")


class GNNHaplotype(View):
    """Make GNN haplotype plot."""

    individual_id = param.Integer(
        default=None,
        doc="Individual ID (0-indexed)",
    )

    window_size = param.Integer(
        default=10000, bounds=(1, None), doc="Size of window"
    )

    warning_pane = pn.pane.Alert(
        """Please select at least 1 sample to visualize these graphs. 
        Sample selection is done on the Individuals page.""",
        alert_type="warning",
        visible=False,
    )

    individual_id_warning = pn.pane.Alert(
        "",
        alert_type="warning",
        visible=False,
    )

    def plot(self, haplotype=0):
        if self.individual_id is None:
            return pn.pane.Markdown("Enter a sample ID")
        if self.window_size is not None:
            windows = make_windows(
                self.window_size, self.datastore.tsm.ts.sequence_length
            )
        else:
            windows = None
        data = self.datastore.haplotype_gnn(
            self.individual_id, windows=windows
        )
        df = data.loc[data.index.get_level_values("haplotype") == haplotype]
        df = df.droplevel(["haplotype", "end"])
        if list(df.columns) == []:
            self.warning_pane.visible = True
            return pn.pane.Markdown("")
        else:
            self.warning_pane.visible = False
        populations = [str(x) for x in df.columns]
        colormap = [
            self.datastore.sample_sets_table.color_by_name[x]
            for x in df.columns
        ]
        df.reset_index(inplace=True)
        # TODO: hvplot ignores tools/default_tools parameter
        p = df.hvplot.area(
            x="start",
            y=populations,
            color=colormap,
            legend="right",
            sizing_mode="stretch_width",
            fill_alpha=0.5,
            min_height=300,
            responsive=True,
            tools=[
                "pan",
                "xpan",
                "xwheel_zoom",
                "box_select",
                "save",
                "reset",
            ],
        )
        p.opts(
            default_tools=[
                "pan",
                "xpan",
                "xwheel_zoom",
                "box_select",
                "save",
                "reset",
            ],
            active_tools=[
                "pan",
                "xpan",
                "xwheel_zoom",
                "box_select",
                "save",
                "reset",
            ],
            tools=["xpan", "xwheel_zoom", "box_select", "save", "reset"],
            ylabel="Proportion",
        )
        return p

<<<<<<< HEAD
    def plot_haplotype0(self):
        return self.plot(0)

    def plot_haplotype1(self):
        return self.plot(1)
=======
    def check_inputs(self, inds):
        max_id = inds.index.max()
        info_column = pn.Column(
            pn.pane.HTML(
                "<h2 style='margin: 0;'>GNN Haplotype plot</h2>",
                sizing_mode="stretch_width",
            ),
            pn.pane.Markdown(
                "**Enter a valid sample id to see the GNN haplotype plot.**"
            ),
        )
        if self.individual_id is None:
            self.individual_id_warning.visible = False  # No warning for None
            return None, info_column

        try:
            if (
                not isinstance(self.individual_id, (int, float))
                or self.individual_id < 0
            ):
                self.individual_id_warning.object = (
                    "The individual ID does not exist. "
                    f"Valid IDs are in the range 0-{max_id}."
                )
                self.individual_id_warning.visible = True
                return (None, info_column)
            else:
                self.individual_id_warning.visible = False
                nodes = inds.loc[self.individual_id].nodes
                info_column = pn.Column(pn.pane.Markdown(""))
                return (nodes, info_column)
        except KeyError:
            self.individual_id_warning.object = (
                "The individual ID does not exist. "
                f"Valid IDs are in the range 0-{max_id}."
            )
            self.individual_id_warning.visible = True
            return (None, info_column)
>>>>>>> 35199424

    @pn.depends("individual_id", "window_size")
    def __panel__(self, **params):
        inds = self.datastore.individuals_table.data.rx.value
<<<<<<< HEAD
        if self.individual_id is None:
            return pn.pane.Markdown("")
        nodes = inds.loc[self.individual_id].nodes
        return pn.Column(
            pn.pane.Markdown(f"## Individual id {self.individual_id}"),
            self.warning_pane,
            pn.pane.Markdown(f"### Haplotype 0 (sample id {nodes[0]})"),
            self.plot_haplotype0,
            pn.pane.Markdown(f"### Haplotype 1 (sample id {nodes[1]})"),
            self.plot_haplotype1,
        )
=======
        nodes = self.check_inputs(inds)
        if nodes[0] is not None:
            return pn.Column(
                pn.pane.HTML(
                    "<h2 style='margin: 0;'>GNN Haplotype plot "
                    f"- Individual id {self.individual_id}</h2>",
                    sizing_mode="stretch_width",
                ),
                self.warning_pane,
                pn.pane.Markdown(f"### Haplotype 0 (sample id {nodes[0][0]})"),
                self.plot(0),
                pn.pane.Markdown(f"### Haplotype 1 (sample id {nodes[0][1]})"),
                self.plot(1),
            )
        else:
            return nodes[1]
>>>>>>> 35199424

    def sidebar(self):
        return pn.Card(
            self.param.individual_id,
            self.param.window_size,
            self.individual_id_warning,
            collapsed=False,
            title="GNN haplotype options",
            header_background=config.SIDEBAR_BACKGROUND,
            active_header_background=config.SIDEBAR_BACKGROUND,
            styles=config.VCARD_STYLE,
        )


class VBar(View):
    """Make VBar plot of GNN output."""

    sorting = param.Selector(
        doc="Select what population to base the sort order on. Default is "
        "to sort by sample index",
        allow_None=True,
        default=None,
        label="Sort by",
    )

    sort_order = param.Selector(
        doc="Select the sorting order.",
        objects=["Ascending", "Descending"],
        default="Ascending",
    )

    warning_pane = pn.pane.Alert(
        """Please select at least 1 sample to visualize this graph. 
        Sample selection is done on the Individuals page.""",
        alert_type="warning",
    )

    # TODO: move to DataStore class?
    def gnn(self):
        inds = self.datastore.individuals_table.data.rx.value
        samples, sample_sets = self.datastore.individuals_table.sample_sets()
        self.param.sorting.objects = [""] + list(
            self.datastore.sample_sets_table.names.values()
        )
        gnn = self.datastore.tsm.ts.genealogical_nearest_neighbours(
            samples, sample_sets=list(sample_sets.values())
        )
        df = pd.DataFrame(
            gnn,
            columns=[i for i in sample_sets],
        )
        samples2ind = [
            self.datastore.individuals_table.sample2ind[i] for i in samples
        ]
        df["id"] = samples2ind
        df["sample_id"] = df.index
        df["sample_set_id"] = [inds.loc[i].sample_set_id for i in samples2ind]
        df.set_index(["sample_set_id", "sample_id", "id"], inplace=True)
        return df

    @pn.depends("sorting", "sort_order")
    def __panel__(self):
        samples, sample_sets = self.datastore.individuals_table.sample_sets()
        if len(list(sample_sets.keys())) < 1:
            return self.warning_pane
        df = self.gnn()
        sample_sets = self.datastore.sample_sets_table.data.rx.value
        inds = self.datastore.individuals_table.data.rx.value
        color = [sample_sets.color[i] for i in df.columns]
        groups = [sample_sets.name[i] for i in df.columns]
        levels = df.index.names
        factors = list(
            tuple([self.datastore.sample_sets_table.names[x[0]], str(x[1])])
            for x in df.index
        )
        df.columns = groups
        df.reset_index(inplace=True)
        df["x"] = factors
        samples2ind = self.datastore.individuals_table.sample2ind
        df["name"] = [inds.loc[samples2ind[x]].name for x in df.index]

        hover = HoverTool()
        hover.tooltips = list([("name", "@name")])
        hover.tooltips.extend(list(map(lambda x: (x, f"@{x}"), levels)))
        hover.tooltips.extend(
            list(
                map(
                    lambda x: (x, f"@{x}{{%0.1f}}"),
                    groups,
                )
            )
        )

        if self.sorting is not None and self.sorting != "":
            sort_by = (
                ["sample_set_id"] + [self.sorting] + ["sample_id", "id"]  # pyright: ignore[reportOperatorIssue]
            )
            ascending = [True, False, False, False]
        else:
            sort_by = ["sample_set_id", "sample_id", "id"]
            ascending = [True, False, False]
        if self.sort_order == "Ascending":
            df.sort_values(sort_by, axis=0, inplace=True)
        else:
            df.sort_values(
                sort_by,
                ascending=ascending,
                axis=0,
                inplace=True,
            )
        factors = df["x"].values
        source = ColumnDataSource(df)
        fig = figure(
            x_range=FactorRange(
                *factors, group_padding=0.1, subgroup_padding=0
            ),
            height=400,
            sizing_mode="stretch_width",
            tools="xpan,xwheel_zoom,box_select,save,reset",
            y_axis_label="Proportion",
        )
        fig.add_tools(hover)
        fig.vbar_stack(
            groups,
            source=source,
            x="x",
            color=color,
            legend_label=groups,
            width=1,
            line_color="black",
            line_alpha=0.7,
            line_width=0.5,
            fill_alpha=0.5,
        )

        fig.add_layout(fig.legend[0], "right")
        fig.legend[0].label_text_font_size = "12pt"

        fig.axis.major_tick_line_color = None
        fig.axis.minor_tick_line_color = None
        fig.xaxis.group_label_orientation = 1.0
        fig.xaxis.subgroup_label_orientation = 1.0
        fig.xaxis.group_text_font_size = "14pt"
        fig.xaxis.major_label_orientation = 1.0
        fig.xaxis.major_label_text_font_size = "0pt"
        fig.yaxis.major_label_text_font_size = "12pt"
        fig.yaxis.axis_label_text_font_size = "14pt"
        fig.axis.axis_line_color = None
        fig.grid.grid_line_color = None
        fig.outline_line_color = "black"
        fig.xaxis.separator_line_width = 2.0
        fig.xaxis.separator_line_color = "grey"
        fig.xaxis.separator_line_alpha = 0.5

        return pn.panel(fig)

    def sidebar(self):
        return pn.Card(
            self.param.sorting,
            self.param.sort_order,
            collapsed=False,
            title="GNN VBar options",
            header_background=config.SIDEBAR_BACKGROUND,
            active_header_background=config.SIDEBAR_BACKGROUND,
            styles=config.VCARD_STYLE,
        )


class IGNNPage(View):
    key = "iGNN"
    title = "iGNN"
    geomap = param.ClassSelector(class_=GeoMap)
    vbar = param.ClassSelector(class_=VBar)
    gnnhaplotype = param.ClassSelector(class_=GNNHaplotype)

    def __init__(self, **params):
        super().__init__(**params)
        self.geomap = GeoMap(datastore=self.datastore)
        self.vbar = VBar(datastore=self.datastore)
        self.gnnhaplotype = GNNHaplotype(datastore=self.datastore)
        self.sample_sets = self.datastore.sample_sets_table

    def __panel__(self):
        return pn.Column(
            pn.Row(
                self.geomap,
            ),
            pn.pane.Markdown(
                "**Map** - Displays the geographical locations where samples "
                "were collected and visually represents their group sample "
                "affiliations through colors.",
                sizing_mode="stretch_width",
            ),
            pn.pane.HTML(
                "<h2 style='margin: 0;'>vBar plot</h2>",
                sizing_mode="stretch_width",
            ),
            self.vbar,
            pn.pane.Markdown(
                "**vBar** - Lorem ipsum",
                sizing_mode="stretch_width",
            ),
            self.gnnhaplotype,
        )

    def sidebar(self):
        return pn.Column(
            pn.pane.HTML(
                "<h2 style='margin: 0;'>iGNN</h2>", sizing_mode="stretch_width"
            ),
            pn.pane.Markdown(
                (
                    "This section provides interactive visualizations for "
                    "**Genealogical Nearest Neighbors "
                    "(GNN)** analysis.<br><br>"
                    "Use the controls below to customize the plots and "
                    "adjust parameters."
                ),
                sizing_mode="stretch_width",
            ),
            self.geomap.sidebar,
            self.vbar.sidebar,
            self.gnnhaplotype.sidebar,
            self.sample_sets.sidebar_table,
        )<|MERGE_RESOLUTION|>--- conflicted
+++ resolved
@@ -127,13 +127,12 @@
         )
         return p
 
-<<<<<<< HEAD
     def plot_haplotype0(self):
         return self.plot(0)
 
     def plot_haplotype1(self):
         return self.plot(1)
-=======
+
     def check_inputs(self, inds):
         max_id = inds.index.max()
         info_column = pn.Column(
@@ -172,24 +171,11 @@
             )
             self.individual_id_warning.visible = True
             return (None, info_column)
->>>>>>> 35199424
+
 
     @pn.depends("individual_id", "window_size")
     def __panel__(self, **params):
         inds = self.datastore.individuals_table.data.rx.value
-<<<<<<< HEAD
-        if self.individual_id is None:
-            return pn.pane.Markdown("")
-        nodes = inds.loc[self.individual_id].nodes
-        return pn.Column(
-            pn.pane.Markdown(f"## Individual id {self.individual_id}"),
-            self.warning_pane,
-            pn.pane.Markdown(f"### Haplotype 0 (sample id {nodes[0]})"),
-            self.plot_haplotype0,
-            pn.pane.Markdown(f"### Haplotype 1 (sample id {nodes[1]})"),
-            self.plot_haplotype1,
-        )
-=======
         nodes = self.check_inputs(inds)
         if nodes[0] is not None:
             return pn.Column(
@@ -206,7 +192,6 @@
             )
         else:
             return nodes[1]
->>>>>>> 35199424
 
     def sidebar(self):
         return pn.Card(
