--- conflicted
+++ resolved
@@ -122,19 +122,11 @@
         default=None,
         label="Create new sample set",
     )
-<<<<<<< HEAD
     create_sample_set_button = pn.widgets.Button(
         description="Create new sample set.",
         name="Create",
         button_type="success",
         align="end",
-=======
-    create_sample_set_warning = pn.pane.Alert(
-        "If options are not updated after creation of the new sample set,"
-        " click Refresh above",
-        alert_type="warning",
-        visible=False,
->>>>>>> f47c593b
     )
     sample_set_warning = pn.pane.Alert(
         "This sample set name already exists, pick a unique name.",
